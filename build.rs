fn main() {
    write_git_version();
}
fn write_git_version() {
    let tag = git(&["describe", "--exact-match", "--tags", "HEAD"]);
    let version = tag.unwrap_or_else(|| {
        let commit = git(&["rev-parse", "--short=7", "HEAD"]).unwrap_or_else(|| "????".into());
        let most_recent_tag = match git(&["describe", "--tags", "--abbrev=0", "HEAD"]) {
            Some(c) => c,
<<<<<<< HEAD
            None => return "????".into(),
=======
            None => return std::env::var("CARGO_PKG_VERSION").unwrap(),
>>>>>>> 820959cd
        };
        format!("{}-dev ({})", most_recent_tag, commit)
    });
    println!("cargo:rustc-env=RCC_GIT_REV={}", version);
    println!("cargo:rerun-if-changed=.git/HEAD");
}

fn git(args: &[&str]) -> Option<String> {
    use std::process::Command;
    let output = Command::new("git")
        .args(args)
        .output()
        .expect("failed to run `git`, is it installed?");
    if output.status.success() {
        Some(
            String::from_utf8(output.stdout)
                .expect("stdout was not valid utf8")
                .trim()
                .to_string(),
        )
    } else {
        use std::io::Write;

        let stdout = std::io::stdout();
        let mut stdout = stdout.lock();
        println!("failed to run `git {}`", args.join(" "));
        write!(stdout, "stdout: ").unwrap();
        stdout.write_all(&output.stdout).unwrap();
        write!(stdout, "stderr: ").unwrap();
        stdout.write_all(&output.stderr).unwrap();
        None
    }
}<|MERGE_RESOLUTION|>--- conflicted
+++ resolved
@@ -7,11 +7,7 @@
         let commit = git(&["rev-parse", "--short=7", "HEAD"]).unwrap_or_else(|| "????".into());
         let most_recent_tag = match git(&["describe", "--tags", "--abbrev=0", "HEAD"]) {
             Some(c) => c,
-<<<<<<< HEAD
-            None => return "????".into(),
-=======
             None => return std::env::var("CARGO_PKG_VERSION").unwrap(),
->>>>>>> 820959cd
         };
         format!("{}-dev ({})", most_recent_tag, commit)
     });
